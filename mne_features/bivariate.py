--- conflicted
+++ resolved
@@ -18,14 +18,7 @@
 
 
 def get_bivariate_funcs(sfreq):
-<<<<<<< HEAD
-    """ Returns a dictionary of bivariate feature functions. For each feature
-    function, the corresponding key in the dictionary is an alias for the
-    function.
-=======
     """Mapping between aliases and bivariate feature functions.
-
->>>>>>> a02185e0
     Parameters
     ----------
     sfreq : float
@@ -37,34 +30,22 @@
     return _get_feature_funcs(sfreq, __name__)
 
 
-<<<<<<< HEAD
-@nb.jit([nb.float64[:](nb.float64, nb.float64[:, :]),
-         nb.float32[:](nb.float32, nb.float32[:, :])], nopython=True)
-def _max_cross_corr(sfreq, data):
-    """ Utility function for :func:`compute_max_cross_correlation`.
-=======
 @nb.jit([nb.float64[:](nb.float64, nb.float64[:, :], nb.optional(nb.boolean)),
          nb.float32[:](nb.float32, nb.float32[:, :], nb.optional(nb.boolean))],
         nopython=True)
 def _max_cross_corr(sfreq, data, include_diag=False):
     """Utility function for :func:`compute_max_cross_correlation`.
-
->>>>>>> a02185e0
     Parameters
     ----------
     sfreq : float
         Sampling rate of the data.
     data : ndarray, shape (n_channels, n_times)
-<<<<<<< HEAD
-=======
-        The signals.
-
-    include_diag : bool (default: False)
-        If False, features corresponding to pairs of identical electrodes
-        are not computed. In other words, features are not computed from pairs
-        of electrodes of the form ``(ch[i], ch[i])``.
-
->>>>>>> a02185e0
+        The signals.
+    include_diag : bool (default: False)
+        If False, features corresponding to pairs of identical electrodes
+        are not computed. In other words, features are not computed from pairs
+        of electrodes of the form ``(ch[i], ch[i])``.
+
     Returns
     -------
     output : ndarray, shape (n_output,)
@@ -114,31 +95,18 @@
     return max_cc
 
 
-<<<<<<< HEAD
-def compute_max_cross_corr(sfreq, data):
-    """ Maximum linear cross-correlation ([Morm06]_, [Miro08]_).
-=======
 def compute_max_cross_corr(sfreq, data, include_diag=False):
     """Maximum linear cross-correlation ([Morm06]_, [Miro08]_).
-
->>>>>>> a02185e0
     Parameters
     ----------
     sfreq : float
         Sampling rate of the data.
     data : ndarray, shape (n_channels, n_times)
-<<<<<<< HEAD
-    Returns
-    -------
-    output : ndarray, shape (n_channels * (n_channels + 1) / 2,)
-=======
-        The signals.
-
-    include_diag : bool (default: False)
-        If False, features corresponding to pairs of identical electrodes
-        are not computed. In other words, features are not computed from pairs
-        of electrodes of the form ``(ch[i], ch[i])``.
-
+        The signals.
+    include_diag : bool (default: False)
+        If False, features corresponding to pairs of identical electrodes
+        are not computed. In other words, features are not computed from pairs
+        of electrodes of the form ``(ch[i], ch[i])``.
     Returns
     -------
     output : ndarray, shape (n_output,)
@@ -147,7 +115,6 @@
         ``n_output = n_channels * (n_channels - 1) / 2`` if
         ``include_diag`` is False.
 
->>>>>>> a02185e0
     Notes
     -----
     Alias of the feature function: **max_cross_corr**
@@ -161,28 +128,15 @@
     return _max_cross_corr(sfreq, data, include_diag=include_diag)
 
 
-<<<<<<< HEAD
-def compute_phase_lock_val(data):
-    """ Phase Locking Value (PLV) ([Plv]_).
-    Parameters
-    ----------
-    data : ndarray, shape (n_channels, n_times)
-    Returns
-    -------
-    output : ndarray, shape (n_channels * (n_channels + 1) / 2,)
-=======
 def compute_phase_lock_val(data, include_diag=False):
     """Phase Locking Value (PLV) ([Plv]_).
-
-    Parameters
-    ----------
-    data : ndarray, shape (n_channels, n_times)
-
-    include_diag : bool (default: False)
-        If False, features corresponding to pairs of identical electrodes
-        are not computed. In other words, features are not computed from pairs
-        of electrodes of the form ``(ch[i], ch[i])``.
-
+    Parameters
+    ----------
+    data : ndarray, shape (n_channels, n_times)
+    include_diag : bool (default: False)
+        If False, features corresponding to pairs of identical electrodes
+        are not computed. In other words, features are not computed from pairs
+        of electrodes of the form ``(ch[i], ch[i])``.
     Returns
     -------
     output : ndarray, shape (n_output,)
@@ -191,10 +145,10 @@
         ``n_output = n_channels * (n_channels - 1) / 2`` if
         ``include_diag`` is False.
 
->>>>>>> a02185e0
     Notes
     -----
     Alias of the feature function: **phase_lock_val**
+
     References
     ----------
     .. [Plv] http://www.gatsby.ucl.ac.uk/~vincenta/kaggle/report.pdf
@@ -217,38 +171,18 @@
     return plv
 
 
-<<<<<<< HEAD
-def compute_nonlin_interdep(data, tau=2, emb=10, nn=5):
-    """ Measure of nonlinear interdependence ([Morm06]_, [Miro08]_).
-    Parameters
-    ----------
-    data : ndarray, shape (n_channels, n_times)
-    tau : int (default: 2)
-        Delay.
-=======
 def compute_nonlin_interdep(data, tau=2, emb=10, nn=5, include_diag=False):
     """Measure of nonlinear interdependence ([Morm06]_, [Miro08]_).
-
-    Parameters
-    ----------
-    data : ndarray, shape (n_channels, n_times)
-        The signals.
-
+    Parameters
+    ----------
+    data : ndarray, shape (n_channels, n_times)
+        The signals.
     tau : int (default: 2)
         Delay in time samples.
-
->>>>>>> a02185e0
     emb : int (default: 10)
         Embedding dimension.
     nn : int (default: 5)
-<<<<<<< HEAD
-        Number of Nearest Neighbours.
-    Returns
-    -------
-    ndarray, shape (n_channels * (n_channels + 1) / 2,)
-=======
         Number of Nearest Neighbors.
-
     include_diag : bool (default: False)
         If False, features corresponding to pairs of identical electrodes
         are not computed. In other words, features are not computed from pairs
@@ -262,7 +196,6 @@
         ``n_output = n_channels * (n_channels - 1) / 2`` if
         ``include_diag`` is False.
 
->>>>>>> a02185e0
     Notes
     -----
     Alias of the feature function: **nonlin_interdep**
@@ -292,39 +225,19 @@
     return nlinterdep
 
 
-<<<<<<< HEAD
-def compute_time_corr(data, with_eigenvalues=True):
-    """ Correlation Coefficients (computed in the time domain) ([Tisp]_).
-    Parameters
-    ----------
-    data : ndarray, shape (n_channels, n_times)
-    with_eigenvalues : bool (default: True)
-        If True, the function also returns the eigenvalues of the correlation
-        matrix.
-    Returns
-    -------
-    output : ndarray, shape (n_out,)
-        If ``with_eigenvalues`` is True, n_out = n_coefs + n_channels (with:
-        n_coefs = n_channels * (n_channels + 1) // 2). Otherwise,
-        n_out = n_coefs.
-=======
 def compute_time_corr(data, with_eigenvalues=True, include_diag=False):
     """Correlation Coefficients (computed in the time domain) ([Tisp]_).
-
-    Parameters
-    ----------
-    data : ndarray, shape (n_channels, n_times)
-        The signals.
-
+    Parameters
+    ----------
+    data : ndarray, shape (n_channels, n_times)
+        The signals.
     with_eigenvalues : bool (default: False)
         If True, the function also returns the eigenvalues of the correlation
         matrix.
-
     include_diag : bool (default: True)
         If False, features corresponding to pairs of identical electrodes
         are not computed. In other words, features are not computed from pairs
         of electrodes of the form ``(ch[i], ch[i])``.
-
     Returns
     -------
     output : ndarray, shape (n_output,)
@@ -333,8 +246,6 @@
         ``include_diag`` is True, then
         ``n_coefs = n_channels * (n_channels + 1) // 2`` and
         ``n_coefs = n_channels * (n_channels - 1) // 2`` otherwise.
-
->>>>>>> a02185e0
     Notes
     -----
     Alias of the feature function: **time_corr**
@@ -356,45 +267,25 @@
         return coefs
 
 
-<<<<<<< HEAD
-def compute_spect_corr(sfreq, data, db=False, with_eigenvalues=True):
-    """ Correlation Coefficients (computed from the power spectrum) ([Tisp]_).
-=======
 def compute_spect_corr(sfreq, data, db=False, with_eigenvalues=True,
                        include_diag=False):
     """Correlation Coefficients (computed from the power spectrum) ([Tisp]_).
-
->>>>>>> a02185e0
     Parameters
     ----------
     sfreq : float
         Sampling rate of the data.
     data : ndarray, shape (n_channels, n_times)
-<<<<<<< HEAD
-=======
-        The signals.
-
->>>>>>> a02185e0
+        The signals.
     db : bool (default: True)
         If True, the power spectrum returned by the function
         :func:`compute_power_spectrum` is returned in dB/Hz.
     with_eigenvalues : bool (default: True)
         If True, the function also returns the eigenvalues of the correlation
         matrix.
-<<<<<<< HEAD
-    Returns
-    -------
-    output : ndarray, shape (n_out,)
-        If ``with_eigenvalues`` is True, n_out = n_coefs + n_channels.
-        Otherwise, n_out = n_coefs. With, n_coefs = n_channels *
-        (n_channels + 1) // 2.
-=======
-
-    include_diag : bool (default: False)
-        If False, features corresponding to pairs of identical electrodes
-        are not computed. In other words, features are not computed from pairs
-        of electrodes of the form ``(ch[i], ch[i])``.
-
+    include_diag : bool (default: False)
+        If False, features corresponding to pairs of identical electrodes
+        are not computed. In other words, features are not computed from pairs
+        of electrodes of the form ``(ch[i], ch[i])``.
     Returns
     -------
     output : ndarray, shape (n_output,)
@@ -403,8 +294,6 @@
         ``include_diag`` is True, then
         ``n_coefs = n_channels * (n_channels + 1) // 2`` and
         ``n_coefs = n_channels * (n_channels - 1) // 2`` otherwise.
-
->>>>>>> a02185e0
     Notes
     -----
     Alias of the feature function: **spect_corr**
