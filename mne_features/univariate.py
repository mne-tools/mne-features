# Author: Jean-Baptiste Schiratti <jean.baptiste.schiratti@gmail.com>
#         Alexandre Gramfort <alexandre.gramfort@inria.fr>
# License: BSD 3 clause

"""Univariate feature functions."""

from math import sqrt, log, floor, gamma

import numpy as np
from scipy import stats
from scipy.ndimage import convolve1d
from sklearn.neighbors import KDTree
from sklearn.linear_model import LinearRegression
from sklearn.metrics import mean_squared_error, explained_variance_score


from .mock_numba import nb
from .utils import (power_spectrum, _embed, _filt, _get_feature_funcs,
                    _wavelet_coefs, _idxiter)


def get_univariate_funcs(sfreq):
    """Mapping between aliases and univariate feature functions.

    Parameters
    ----------
    sfreq : float
        Sampling rate of the data.

    Returns
    -------
    univariate_funcs : dict
    """
    return _get_feature_funcs(sfreq, __name__)


def _unbiased_autocorr(x, lags=50):
    """Unbiased autocorrelation function.

    The autocorrelation function is computed using the FFT of the signal.

    Parameters
    ----------
    x : ndarray, shape (n_times,)

    lags : int (default: 50)
        Number of lags for the autocorrelation function.

    Returns
    -------
    ndarray, shape (n_lags,)
    """
    n_times = x.shape[0]
    xm = x - np.mean(x)
    dnorm = np.r_[np.arange(1, n_times + 1), np.arange(n_times - 1, 0, -1)]
    fft = np.fft.fft(xm, n=n_times)
    acf = np.fft.ifft(fft * np.conjugate(fft))[:n_times]
    acf /= dnorm[n_times - 1:]
    acf = acf.real
    return acf[:(lags + 1)] / acf[0]


@nb.jit([nb.float64(nb.float64[:], nb.float64[:]),
         nb.float32(nb.float32[:], nb.float32[:])], nopython=True)
def _slope_lstsq(x, y):
    """Slope of a 1D least-squares regression.

    Utility function which returns the slope of the linear regression
    between x and y.

    Parameters
    ----------
    x : ndarray, shape (n_times,)

    y : ndarray, shape (n_times,)

    Returns
    -------
    float
    """
    n_times = x.shape[0]
    sx2 = 0
    sx = 0
    sy = 0
    sxy = 0
    for j in range(n_times):
        sx2 += x[j] ** 2
        sx += x[j]
        sxy += x[j] * y[j]
        sy += y[j]
    den = n_times * sx2 - (sx ** 2)
    num = n_times * sxy - sx * sy
    return num / den


@nb.jit([nb.float64[:](nb.float64[:]), nb.float32[:](nb.float32[:])],
        nopython=True)
def _accumulate_std(x):
    r = np.zeros((x.shape[0],), dtype=x.dtype)
    for j in range(1, x.shape[0]):
        m = 0
        for k in range(j + 1):
            m += x[k]
        m /= (j + 1)
        s = 0
        for k in range(j + 1):
            s += (x[k] - m) ** 2
        s /= j
        r[j] = sqrt(s)
    return r


@nb.jit([nb.float64[:](nb.float64[:]), nb.float32[:](nb.float32[:])],
        nopython=True)
def _accumulate_max(x):
    r = np.zeros((x.shape[0],), dtype=x.dtype)
    for j in range(x.shape[0]):
        m = -np.inf
        for k in range(j + 1):
            if x[k] >= m:
                m = x[k]
        r[j] = m
    return r


@nb.jit([nb.float64[:](nb.float64[:]), nb.float32[:](nb.float32[:])],
        nopython=True)
def _accumulate_min(x):
    r = np.zeros((x.shape[0],), dtype=x.dtype)
    for j in range(x.shape[0]):
        m = np.inf
        for k in range(j + 1):
            if x[k] <= m:
                m = x[k]
        r[j] = m
    return r


def compute_mean(data):
    """Mean of the data (per channel).

    Parameters
    ----------
    data : ndarray, shape (n_channels, n_times)

    Returns
    -------
    output : ndarray, shape (n_channels,)

    Notes
    -----
    Alias of the feature function: **mean**
    """
    return np.mean(data, axis=-1)


def compute_variance(data):
    """Variance of the data (per channel).

    Parameters
    ----------
    data : shape (n_channels, n_times)

    Returns
    -------
    output : ndarray, shape (n_channels,)

    Notes
    -----
    Alias of the feature function: **variance**
    """
    return np.var(data, axis=-1, ddof=1)


def compute_std(data):
    """Standard deviation of the data.

    Parameters
    ----------
    data : shape (n_channels, n_times)

    Returns
    -------
    output : ndarray, shape (n_channels)

    Notes
    -----
    Alias of the feature function: **std**
    """
    return np.std(data, axis=-1, ddof=1)


def compute_ptp_amp(data):
    """Peak-to-peak (PTP) amplitude of the data (per channel).

    Parameters
    ----------
    data : ndarray, shape (n_channels, n_times)

    Returns
    -------
    output : ndarray, shape (n_channels,)

    Notes
    -----
    Alias of the feature function: **ptp_amp**
    """
    return np.ptp(data, axis=-1)


def compute_skewness(data):
    """Skewness of the data (per channel).

    Parameters
    ----------
    data : ndarray, shape (n_channels, n_times)

    Returns
    -------
    output : ndarray, shape (n_channels,)

    Notes
    -----
    Alias of the feature function: **skewness**
    """
    ndim = data.ndim
    return stats.skew(data, axis=ndim - 1)


def compute_kurtosis(data):
    """Kurtosis of the data (per channel).

    Parameters
    ----------
    data : ndarray, shape (n_channels, n_times)

    Returns
    -------
    output : ndarray, shape (n_channels,)

    Notes
    -----
    Alias of the feature function: **kurtosis**
    """
    ndim = data.ndim
    return stats.kurtosis(data, axis=ndim - 1, fisher=False)


@nb.jit([nb.float64[:, :](nb.float64[:, :]),
         nb.float32[:, :](nb.float32[:, :])], nopython=True)
def _hurst_exp_compute_rs(x):
    """Utility function for :func:`compute_hurst_exp`.

    Parameters
    ----------
    x : ndarray, shape (n_seqs, n_times)

    Returns
    -------
    output : ndarray, shape (n_seqs, n_times - 1)
    """
    n_seqs, n_times = x.shape
    rs = np.zeros((n_seqs, n_times - 1), dtype=x.dtype)
    for j in range(n_seqs):
        m = 0
        for k in range(n_times):
            m += x[j, k]
        m /= n_times
        y = np.empty((n_times,))
        for k in range(n_times):
            y[k] = x[j, k] - m
        z = np.empty((n_times,))
        z[0] = y[0]
        for k in range(1, n_times):
            z[k] = z[k - 1] + y[k]
        r = _accumulate_max(z) - _accumulate_min(z)
        s = _accumulate_std(x[j, :])
        for k in range(1, n_times):
            if s[k] == 0:
                rs[j, k - 1] = np.nan
            else:
                rs[j, k - 1] = r[k] / s[k]
    return rs


def _hurst_exp_helper(x, n_splits=20):
    """Helper function for :func:`compute_hurst_exp`.

    Compute the Hurst exponent from a univariate time series. The Hurst
    exponent is defined as the slope of the least-squares regression line
    going through a cloud of `n_splits` points. Each point is obtained by
    considering sub-series of `x` of `n_splits` different lenghts.

    Parameters
    ----------
    x : ndarray, shape (n_times,)

    Returns
    -------
    output : ndarray, shape (n_splits,)
    """
    n_times = x.shape[0]
    _splits = np.floor(np.logspace(start=4, stop=np.log2(n_times / 2),
                                   num=n_splits, base=2.))
    splits = np.unique(_splits).astype(int)
    reg = np.zeros((splits.size,))
    for j, n in enumerate(splits):
        a = x.copy()
        d = int(floor(n_times / n))
        a = np.lib.stride_tricks.as_strided(a, shape=(d, n),
                                            strides=(n * a.strides[-1],
                                                     a.strides[-1]))
        _rs = _hurst_exp_compute_rs(a)
        _rs = _rs[~np.isnan(_rs)]
        reg[j] = np.log(np.mean(_rs))
        s = sum([sqrt((n - i) / i) for i in range(1, n)]) * ((n - 0.5) / n)
        if n <= 340:
            corr = (gamma((n - 1) / 2.) / (sqrt(np.pi) * gamma(n / 2.))) * s
        else:
            corr = ((n - 0.5) / n) * (1. / sqrt(np.pi * n / 2.)) * s
        reg[j] -= (np.log(corr) - np.log(n) / 2)
    return _slope_lstsq(np.log(splits), reg)


def compute_hurst_exp(data):
    """Hurst exponent of the data (per channel).

    Parameters
    ----------
    data : ndarray, shape (n_channels, n_times)

    Returns
    -------
    output : ndarray, shape (n_channels,)

    Notes
    -----
    Alias of the feature function: **hurst_exp**. See [1]_ and [2]_.

    References
    ----------
    .. [1] Rasheed, B. Q. K. et al. (2004). Hurst exponent and financial
           market predictability. In IASTED conference on Financial
           Engineering and Applications (FEA 2004) (pp. 203-209).

    .. [2] Devarajan, K. et al. (2014). EEG-Based Epilepsy Detection and
           Prediction. International Journal of Engineering and Technology,
           6(3), 212.
    """
    n_channels, n_times = data.shape
    hurst = np.empty((n_channels,))
    for j in range(n_channels):
        hurst[j] = _hurst_exp_helper(data[j, :])
    return hurst


def _app_samp_entropy_helper(data, emb, metric='chebyshev',
                             approximate=True):
    """Utility function for `compute_app_entropy`` and `compute_samp_entropy`.

    Parameters
    ----------
    data : ndarray, shape (n_channels, n_times)

    emb : int (default: 2)
        Embedding dimension.

    metric : str (default: chebyshev)
        Name of the metric function used with KDTree. The list of available
        metric functions is given by: ``KDTree.valid_metrics``.

    approximate : bool (default: True)
        If True, the returned values will be used to compute the
        Approximate Entropy (AppEn). Otherwise, the values are used to compute
        the Sample Entropy (SampEn).

    Returns
    -------
    output : ndarray, shape (n_channels, 2)
    """
    _all_metrics = KDTree.valid_metrics
    if metric not in _all_metrics:
        raise ValueError('The given metric (%s) is not valid. The valid '
                         'metric names are: %s' % (metric, _all_metrics))
    n_channels, n_times = data.shape
    phi = np.empty((n_channels, 2))
    for j in range(n_channels):
        r = 0.2 * np.std(data[j, :], axis=-1, ddof=1)
        # compute phi(emb, r)
        _emb_data1 = _embed(data[j, None], emb, 1)[0, :, :]
        if approximate:
            emb_data1 = _emb_data1
        else:
            emb_data1 = _emb_data1[:-1, :]
        count1 = KDTree(emb_data1, metric=metric).query_radius(
            emb_data1, r, count_only=True).astype(np.float64)
        # compute phi(emb + 1, r)
        emb_data2 = _embed(data[j, None], emb + 1, 1)[0, :, :]
        count2 = KDTree(emb_data2, metric=metric).query_radius(
            emb_data2, r, count_only=True).astype(np.float64)
        if approximate:
            phi[j, 0] = np.mean(np.log(count1 / emb_data1.shape[0]))
            phi[j, 1] = np.mean(np.log(count2 / emb_data2.shape[0]))
        else:
            phi[j, 0] = np.mean((count1 - 1) / (emb_data1.shape[0] - 1))
            phi[j, 1] = np.mean((count2 - 1) / (emb_data2.shape[0] - 1))
    return phi


def compute_app_entropy(data, emb=2, metric='chebyshev'):
    """Approximate Entropy (AppEn, per channel).

    Parameters
    ----------
    data : ndarray, shape (n_channels, n_times)

    emb : int (default: 2)
        Embedding dimension.

    metric : str (default: chebyshev)
        Name of the metric function used with
        :class:`~sklearn.neighbors.KDTree`. The list of available
        metric functions is given by: ``KDTree.valid_metrics``.

    Returns
    -------
    output : ndarray, shape (n_channels,)

    Notes
    -----
    Alias of the feature function: **app_entropy**. See [1]_.

    References
    ----------
    .. [1] Richman, J. S. et al. (2000). Physiological time-series analysis
           using approximate entropy and sample entropy. American Journal of
           Physiology-Heart and Circulatory Physiology, 278(6), H2039-H2049.
    """
    phi = _app_samp_entropy_helper(data, emb=emb, metric=metric,
                                   approximate=True)
    return np.subtract(phi[:, 0], phi[:, 1])


def compute_samp_entropy(data, emb=2, metric='chebyshev'):
    """Sample Entropy (SampEn, per channel).

    Parameters
    ----------
    data : ndarray, shape (n_channels, n_times)

    emb : int (default: 2)
        Embedding dimension.

    metric : str (default: chebyshev)
        Name of the metric function used with KDTree. The list of available
        metric functions is given by: `KDTree.valid_metrics`.

    Returns
    -------
    output : ndarray, shape (n_channels,)

    Notes
    -----
    Alias of the feature function: **samp_entropy**. See [1]_.

    References
    ----------
    .. [1] Richman, J. S. et al. (2000). Physiological time-series analysis
           using approximate entropy and sample entropy. American Journal of
           Physiology-Heart and Circulatory Physiology, 278(6), H2039-H2049.
    """
    phi = _app_samp_entropy_helper(data, emb=emb, metric=metric,
                                   approximate=False)
    if np.allclose(phi[:, 0], 0) or np.allclose(phi[:, 1], 0):
        raise ValueError('Sample Entropy is not defined.')
    else:
        return -np.log(np.divide(phi[:, 1], phi[:, 0]))


def compute_decorr_time(sfreq, data):
    """Decorrelation time (per channel).

    Parameters
    ----------
    sfreq : float
        Sampling rate of the data.

    data : ndarray, shape (n_channels, n_times)

    Returns
    -------
    output : ndarray, shape (n_channels,)

    Notes
    -----
    Alias of the feature function: **decorr_time**. See [1]_.

    References
    ----------
    .. [1] Teixeira, C. A. et al. (2011). EPILAB: A software package for
           studies on the prediction of epileptic seizures. Journal of
           Neuroscience Methods, 200(2), 257-271.
    """
    n_channels, n_times = data.shape
    decorrelation_times = np.empty((n_channels,))
    for j in range(n_channels):
        _acf = _unbiased_autocorr(data[j, :])
        zc = np.diff(np.sign(_acf)) != 0
        if np.any(zc):
            decorr_time = np.argmax(zc) + 1
            decorr_time /= sfreq
        else:
            decorr_time = -1
        decorrelation_times[j] = decorr_time
    return decorrelation_times


def _freq_bands_helper(sfreq, freq_bands):
    """Utility function to define frequency bands.

    This utility function is to be used with :func:`compute_pow_freq_bands` and
    :func:`compute_energy_freq_bands`. It essentially checks if the given
    parameter ``freq_bands`` is valid and raises an error if not.

    Parameters
    ----------
    sfreq : float
        Sampling rate of the data.

    freq_bands : ndarray, shape (n_freq_bands + 1,) or (n_freq_bands, 2)
        Array defining frequency bands.

    Returns
    -------
    valid_freq_bands : ndarray, shape (n_freq_bands, 2)
    """
    if not np.logical_and(freq_bands >= 0, freq_bands <= sfreq / 2).all():
        raise ValueError('The entries of the given `freq_bands` parameter '
                         '(%s) must be positive and less than the Nyquist '
                         'frequency.' % str(freq_bands))
    else:
        if freq_bands.ndim == 1:
            n_freq_bands = freq_bands.shape[0] - 1
            valid_freq_bands = np.empty((n_freq_bands, 2))
            for j in range(n_freq_bands):
                valid_freq_bands[j, :] = freq_bands[j:j + 2]
        elif freq_bands.ndim == 2 and freq_bands.shape[-1] == 2:
            valid_freq_bands = freq_bands
        else:
            raise ValueError('The given value (%s) for the `freq_bands` '
                             'parameter is not valid. Only 1D or 2D arrays '
                             'with shape (n_freq_bands, 2) are accepted.'
                             % str(freq_bands))
        return valid_freq_bands


def compute_pow_freq_bands(sfreq, data, freq_bands=np.array([0.5, 4., 8., 13.,
                                                             30., 100.]),
                           normalize=True, ratios=None, psd_method='welch',
                           psd_params=None):
    """Power Spectrum (computed by frequency bands).

    Parameters
    ----------
    sfreq : float
        Sampling rate of the data.

    data : ndarray, shape (n_channels, n_times)

    freq_bands : ndarray or dict (default: np.array([.5, 4, 8, 13, 30, 100]))
        The parameter ``freq_bands`` should be either a ndarray with shape
        ``(n_freq_bands + 1,)`` or ``(n_freq_bands, 2)`` or a dict. If ndarray
        with shape ``(n_freq_bands + 1,)``, the entries define **contiguous**
        frequency bands as follows: the i-th frequency band is defined as:
        [freq_bands[i], freq_bands[i + 1]] (0 <= i <= n_freq_bands - 1). If
        ndarray with shape ``(n_freq_bands, 2)``, the rows of ``freq_bands``
        define **non-contiguous** frequency bands. If dict, the keys should be
        strings (names of the frequency bands) and the values, the
        corresponding bands (as ndarray with shape (2,) or list of length 2).
        When ``freq_bands`` is of type dict, the keys are used to generate the
        feature names (only used when features are extracted with
        ``return_as_df=True``). The values of ``freq_bands`` should be between
        0 and sfreq / 2 (the Nyquist frequency) as the function uses the
        one-sided PSD.

    normalize : bool (default: True)
        If True, the average power in each frequency band is normalized by
        the total power.

    ratios : str or None (default: None)
        If not None, the possible values for the parameter ``ratios`` are:
        ``all`` or ``only``. If ``all``, the function will return the power
        (computed in the given frequency bands) as well as the ratios between
        power in different frequency bands. All the possible pairs of distinct
        frequency bands are considered (if n_freq_bands are given,
        n_freq_bands * (n_freq_bands - 1) are computed). If ``only``, the
        function returns only the ratios of power in bands. If None, no
        ratio is computed.

    psd_method : str (default: 'welch')
        Method used for the estimation of the Power Spectral Density (PSD).
        Valid methods are: ``'welch'``, ``'multitaper'`` or ``'fft'``.

    psd_params : dict or None (default: None)
        If not None, dict with optional parameters (`welch_n_fft`,
        `welch_n_per_seg`, `welch_n_overlap`) to be passed to
        :func:`mne_features.utils.power_spectrum`. If None, default parameters
        are used (see doc for :func:`mne_features.utils.power_spectrum`).

    Returns
    -------
    output : ndarray, shape (n_channels * (n_freqs - 1),)

    Notes
    -----
    Alias of the feature function: **pow_freq_bands**. See [1]_.

    References
    ----------
    .. [1] Teixeira, C. A. et al. (2011). EPILAB: A software package for
           studies on the prediction of epileptic seizures. Journal of
           Neuroscience Methods, 200(2), 257-271.
    """
    n_channels = data.shape[0]
    if isinstance(freq_bands, dict):
        _freq_bands = np.asarray([freq_bands[n] for n in freq_bands])
    else:
        _freq_bands = np.asarray(freq_bands)
    fb = _freq_bands_helper(sfreq, _freq_bands)
    n_freq_bands = fb.shape[0]
    if psd_params is not None:
        psd_params.update({'psd_method': psd_method})
        psd, freqs = power_spectrum(sfreq, data, **psd_params)
    else:
        psd, freqs = power_spectrum(sfreq, data, psd_method=psd_method)
    pow_freq_bands = np.empty((n_channels, n_freq_bands))
    for j in range(n_freq_bands):
        mask = np.logical_and(freqs >= fb[j, 0], freqs <= fb[j, 1])
        psd_band = psd[:, mask]
        pow_freq_bands[:, j] = np.sum(psd_band, axis=-1)
    if normalize:
        pow_freq_bands = np.divide(pow_freq_bands,
                                   np.sum(psd, axis=-1)[:, None])
    if ratios is None:
        return pow_freq_bands.ravel()
    elif ratios not in ['all', 'only']:
        raise ValueError('The given value (%s) for the parameter `ratios` '
                         'is not valid. Valid values are: `all` or `only`.'
                         % str(ratios))
    else:
        band_ratios = np.empty((n_channels, n_freq_bands * (n_freq_bands - 1)))
        for pos, i, j in _idxiter(n_freq_bands, triu=False):
            band_ratios[:, pos] = (pow_freq_bands[:, i] / pow_freq_bands[:, j])
        if ratios == 'all':
            return np.r_[pow_freq_bands.ravel(), band_ratios.ravel()]
        else:
            return band_ratios.ravel()


<<<<<<< HEAD
def compute_hjorth_mobility_spect(sfreq, data, normalize=False,
                                  psd_method='welch', psd_params=None):
=======
def _compute_pow_freq_bands_feat_names(data, freq_bands, normalize, ratios):
    """Utility function to create feature names compatible with the output
    of :func:`compute_pow_freq_bands`."""
    n_channels = data.shape[0]
    if isinstance(freq_bands, dict):
        n_freq_bands = len(freq_bands)
        _band_names = [str(n) for n in freq_bands]
    else:
        n_freq_bands = (freq_bands.shape[0] - 1 if freq_bands.ndim == 1
                        else freq_bands.shape[0])
        _band_names = ['band' + str(j) for j in range(n_freq_bands)]
    ratios_names = ['ch%s_%s/%s' % (ch, _band_names[i], _band_names[j])
                    for ch in range(n_channels) for _, i, j in
                    _idxiter(n_freq_bands, triu=False)]
    pow_names = ['ch%s_%s' % (ch, _band_names[i]) for ch in
                 range(n_channels) for i in range(n_freq_bands)]
    if ratios is None:
        return pow_names
    elif ratios == 'only':
        return ratios_names
    else:
        return pow_names + ratios_names


compute_pow_freq_bands.get_feature_names = _compute_pow_freq_bands_feat_names


def compute_hjorth_mobility_spect(sfreq, data, normalize=False):
>>>>>>> 911d868d
    """Hjorth mobility (per channel).

    Hjorth mobility parameter computed from the Power Spectrum of the data.

    Parameters
    ----------
    sfreq : float
        Sampling rate of the data.

    data : ndarray, shape (n_channels, n_times)

    normalize : bool (default: False)
        Normalize the result by the total power.

    psd_method : str (default: 'welch')
        Method used for the estimation of the Power Spectral Density (PSD).
        Valid methods are: ``'welch'``, ``'multitaper'`` or ``'fft'``.

    psd_params : dict or None (default: None)
        If not None, dict with optional parameters (`welch_n_fft`,
        `welch_n_per_seg`, `welch_n_overlap`) to be passed to
        :func:`mne_features.utils.power_spectrum`. If None, default parameters
        are used (see doc for :func:`mne_features.utils.power_spectrum`).

    Returns
    -------
    output : ndarray, shape (n_channels,)

    Notes
    -----
    Alias of the feature function: **hjorth_mobility_spect**. See [1]_ and
    [2]_.

    References
    ----------
    .. [1] Mormann, F. et al. (2006). Seizure prediction: the long and
           winding road. Brain, 130(2), 314-333.

    .. [2] Teixeira, C. A. et al. (2011). EPILAB: A software package for
           studies on the prediction of epileptic seizures. Journal of
           Neuroscience Methods, 200(2), 257-271.
    """
    if psd_params is not None:
        psd_params.update({'psd_method': psd_method})
        psd, freqs = power_spectrum(sfreq, data, **psd_params)
    else:
        psd, freqs = power_spectrum(sfreq, data, psd_method=psd_method)
    w_freqs = np.power(freqs, 2)
    mobility = np.sum(np.multiply(psd, w_freqs), axis=-1)
    if normalize:
        mobility = np.divide(mobility, np.sum(psd, axis=-1))
    return mobility


def compute_hjorth_complexity_spect(sfreq, data, normalize=False,
                                    psd_method='welch', psd_params=None):
    """Hjorth complexity (per channel).

    Hjorth complexity parameter computed from the Power Spectrum of the data.

    Parameters
    ----------
    sfreq : float
        Sampling rate of the data.

    data : ndarray, shape (n_channels, n_times)

    normalize : bool (default: False)
        Normalize the result by the total power.

    psd_method : str (default: 'welch')
        Method used for the estimation of the Power Spectral Density (PSD).
        Valid methods are: ``'welch'``, ``'multitaper'`` or ``'fft'``.

    psd_params : dict or None (default: None)
        If not None, dict with optional parameters (`welch_n_fft`,
        `welch_n_per_seg`, `welch_n_overlap`) to be passed to
        :func:`mne_features.utils.power_spectrum`. If None, default parameters
        are used (see doc for :func:`mne_features.utils.power_spectrum`).

    Returns
    -------
    output : ndarray, shape (n_channels,)

    Notes
    -----
    Alias of the feature function: **hjorth_complexity_spect**. See [1]_ and
    [2]_.

    References
    ----------
    .. [1] Mormann, F. et al. (2006). Seizure prediction: the long and
           winding road. Brain, 130(2), 314-333.

    .. [2] Teixeira, C. A. et al. (2011). EPILAB: A software package for
           studies on the prediction of epileptic seizures. Journal of
           Neuroscience Methods, 200(2), 257-271.
    """
    if psd_params is not None:
        psd_params.update({'psd_method': psd_method})
        psd, freqs = power_spectrum(sfreq, data, **psd_params)
    else:
        psd, freqs = power_spectrum(sfreq, data, psd_method=psd_method)
    w_freqs = np.power(freqs, 4)
    complexity = np.sum(np.multiply(psd, w_freqs), axis=-1)
    if normalize:
        complexity = np.divide(complexity, np.sum(psd, axis=-1))
    return complexity


def compute_hjorth_mobility(data):
    """Hjorth mobility (per channel).

    Hjorth mobility parameter computed in the time domain.

    Parameters
    ----------
    data : ndarray, shape (n_channels, n_times)

    Returns
    -------
    output : ndarray, shape (n_channels,)

    Notes
    -----
    Alias of the feature function: **hjorth_mobility**. See [1]_.

    References
    ----------
    .. [1] Paivinen, N. et al. (2005). Epileptic seizure detection: A
           nonlinear viewpoint. Computer methods and programs in biomedicine,
           79(2), 151-159.
    """
    x = np.insert(data, 0, 0, axis=-1)
    dx = np.diff(x, axis=-1)
    sx = np.std(x, ddof=1, axis=-1)
    sdx = np.std(dx, ddof=1, axis=-1)
    mobility = np.divide(sdx, sx)
    return mobility


def compute_hjorth_complexity(data):
    """Hjorth complexity (per channel).

    Hjorth complexity parameter computed in the time domain.

    Parameters
    ----------
    data : ndarray, shape (n_channels, n_times)

    Returns
    -------
    output : ndarray, shape (n_channels,)

    Notes
    -----
    Alias of the feature function: **hjorth_complexity**. See [1]_.

    References
    ----------
    .. [1] Paivinen, N. et al. (2005). Epileptic seizure detection: A
           nonlinear viewpoint. Computer methods and programs in biomedicine,
           79(2), 151-159.
    """
    x = np.insert(data, 0, 0, axis=-1)
    dx = np.diff(x, axis=-1)
    m_dx = compute_hjorth_mobility(dx)
    m_x = compute_hjorth_mobility(data)
    complexity = np.divide(m_dx, m_x)
    return complexity


@nb.jit([nb.float64[:](nb.float64[:, :], nb.optional(nb.int64)),
         nb.float32[:](nb.float32[:, :], nb.optional(nb.int32))])
def _higuchi_fd(data, kmax):
    """Utility function for :func:`compute_higuchi_fd`.

    Parameters
    ----------
    data : ndarray, shape (n_channels, n_times)

    kmax : int

    Returns
    -------
    output : ndarray, shape (n_channels,)
    """
    n_channels, n_times = data.shape
    higuchi = np.empty((n_channels,), dtype=data.dtype)
    for s in range(n_channels):
        lk = np.empty((kmax,))
        x_reg = np.empty((kmax,))
        y_reg = np.empty((kmax,))
        for k in range(1, kmax + 1):
            lm = np.empty((k,))
            for m in range(k):
                ll = 0
                n_max = floor((n_times - m - 1) / k)
                n_max = int(n_max)
                for j in range(1, n_max):
                    ll += abs(data[s, m + j * k] - data[s, m + (j - 1) * k])
                ll /= k
                ll *= (n_times - 1) / (k * n_max)
                lm[m] = ll
            # Mean of lm
            m_lm = 0
            for m in range(k):
                m_lm += lm[m]
            m_lm /= k
            lk[k - 1] = m_lm
            x_reg[k - 1] = log(1. / k)
            y_reg[k - 1] = log(m_lm)
        higuchi[s] = _slope_lstsq(x_reg, y_reg)
    return higuchi


def compute_higuchi_fd(data, kmax=10):
    """Higuchi Fractal Dimension (per channel).

    Parameters
    ----------
    data : ndarray, shape (n_channels, n_times)

    kmax : int (default: 10)
        Maximum delay/offset (in number of samples).

    Returns
    -------
    output : ndarray, shape (n_channels,)

    Notes
    -----
    Alias of the feature function: **higuchi_fd**. See [1]_ and [2]_.

    References
    ----------
    .. [1] Esteller, R. et al. (2001). A comparison of waveform fractal
           dimension algorithms. IEEE Transactions on Circuits and Systems I:
           Fundamental Theory and Applications, 48(2), 177-183.

    .. [2] Paivinen, N. et al. (2005). Epileptic seizure detection: A
           nonlinear viewpoint. Computer methods and programs in biomedicine,
           79(2), 151-159.
    """
    return _higuchi_fd(data, kmax)


def compute_katz_fd(data):
    """Katz Fractal Dimension (per channel).

    Parameters
    ----------
    data : ndarray, shape (n_channels, n_times)

    Returns
    -------
    output : ndarray, shape (n_channels,)

    Notes
    -----
    Alias of the feature function: **katz_fd**. See [1]_.

    References
    ----------
    .. [1] Esteller, R. et al. (2001). A comparison of waveform fractal
           dimension algorithms. IEEE Transactions on Circuits and Systems I:
           Fundamental Theory and Applications, 48(2), 177-183.
    """
    dists = np.abs(np.diff(data, axis=-1))
    ll = np.sum(dists, axis=-1)
    a = np.mean(dists, axis=-1)
    ln = np.log10(np.divide(ll, a))
    aux_d = data - data[:, 0, None]
    d = np.max(np.abs(aux_d[:, 1:]), axis=-1)
    katz = np.divide(ln, np.add(ln, np.log10(np.divide(d, ll))))
    return katz


@nb.jit([nb.float64[:](nb.float64[:, :]), nb.float32[:](nb.float32[:, :])],
        nopython=True)
def _zero_crossings(data):
    """Utility function for :func:`compute_zero_crossings`.

    Parameters
    ----------
    data : ndarray, shape (n_channels, n_times)

    Returns
    -------
    output : ndarray, shape (n_channels,)
    """
    n_channels, n_times = data.shape
    zc = np.zeros((n_channels,), dtype=data.dtype)
    for j in range(n_channels):
        for i in range(n_times - 1):
            if data[j, i] == 0 or data[j, i] * data[j, i + 1] < 0:
                zc[j] += 1
        zc[j] += int(data[j, n_times - 1] == 0)
    return zc


def compute_zero_crossings(data):
    """Number of zero crossings (per channel).

    Parameters
    ----------
    data : ndarray, shape (n_channels, n_times)

    Returns
    -------
    output : ndarray, shape (n_channels,)

    Notes
    -----
    Alias of the feature function: **zero_crossings**
    """
    return _zero_crossings(data)


def compute_line_length(data):
    """Line length (per channel).

    Parameters
    ----------
    data : ndarray, shape (n_channels, n_times)

    Returns
    -------
    output : ndarray, shape (n_channels,)

    Notes
    -----
    Alias of the feature function: **line_length**. See [1]_.

    References
    ----------
    .. [1] Esteller, R. et al. (2001). Line length: an efficient feature for
           seizure onset detection. In Engineering in Medicine and Biology
           Society, 2001. Proceedings of the 23rd Annual International
           Conference of the IEEE (Vol. 2, pp. 1707-1710). IEEE.
    """
    return np.mean(np.abs(np.diff(data, axis=-1)), axis=-1)


def compute_spect_entropy(sfreq, data, psd_method='welch', psd_params=None):
    """Spectral Entropy (per channel).

    Spectral Entropy is defined to be the Shannon Entropy of the Power
    Spectrum of the data.

    Parameters
    ----------
    sfreq : float
        Sampling rate of the data

    data : ndarray, shape (n_channels, n_times)

    psd_method : str (default: 'welch')
        Method used for the estimation of the Power Spectral Density (PSD).
        Valid methods are: ``'welch'``, ``'multitaper'`` or ``'fft'``.

    psd_params : dict or None (default: None)
        If not None, dict with optional parameters (`welch_n_fft`,
        `welch_n_per_seg`, `welch_n_overlap`) to be passed to
        :func:`mne_features.utils.power_spectrum`. If None, default parameters
        are used (see doc for :func:`mne_features.utils.power_spectrum`).

    Returns
    -------
    output : ndarray, shape (n_channels,)

    Notes
    -----
    Alias of the feature function: **spect_entropy**. See [1]_.

    References
    ----------
    .. [1] Inouye, T. et al. (1991). Quantification of EEG irregularity by
           use of the entropy of the power spectrum. Electroencephalography
           and clinical neurophysiology, 79(3), 204-210.
    """
    if psd_params is not None:
        psd_params.update({'psd_method': psd_method})
        psd, _ = power_spectrum(sfreq, data, psd_method=psd_method)
    else:
        psd, _ = power_spectrum(sfreq, data, psd_method=psd_method)
    m = np.sum(psd, axis=-1)
    psd_norm = np.divide(psd[:, 1:], m[:, None])
    return -np.sum(np.multiply(psd_norm, np.log2(psd_norm)), axis=-1)


def compute_svd_entropy(data, tau=2, emb=10):
    """SVD entropy (per channel).

    Parameters
    ----------
    data : ndarray, shape (n_channels, n_times)

    tau : int (default: 2)
        Delay (number of samples).

    emb : int (default: 10)
        Embedding dimension.

    Returns
    -------
    output : ndarray, shape (n_channels,)

    Notes
    -----
    Alias of the feature function: **svd_entropy**. See [1]_.

    References
    ----------
    .. [1] Roberts, S. J. et al. (1999). Temporal and spatial complexity
           measures for electroencephalogram based brain-computer interfacing.
           Medical & biological engineering & computing, 37(1), 93-98.
    """
    _, sv, _ = np.linalg.svd(_embed(data, d=emb, tau=tau))
    m = np.sum(sv, axis=-1)
    sv_norm = np.divide(sv, m[:, None])
    return -np.sum(np.multiply(sv_norm, np.log2(sv_norm)), axis=-1)


def compute_spect_slope(sfreq, data, fmin=0.1, fmax=50,
                        with_intercept=True, psd_method='welch',
                        psd_params=None):
    """Linear regression of the the log-log frequency-curve (per channel).

    Using a linear regression, the function estimates the slope and the
    intercept (if ``with_intercept`` is True) of the Power Spectral Density
    (PSD) in the log-log scale. In addition to this, the Mean Square Error
    (MSE) and R2 coefficient (goodness-of-fit) are returned. By default, the
    [0.1Hz, 50Hz] frequency range is used for the regression.

    Parameters
    ----------
    sfreq : float
        Sampling rate of the data.

    data : ndarray, shape (n_channels, n_times)

    fmin : float (default: 0.1)
        Lower bound of the frequency range considered in the linear regression.

    fmax : float (default: 50)
        Upper bound of the frequency range considered in the linear regression.

    with_intercept : bool (default: True)
        If True, the intercept of the linear regression is included among the
        features returned by the function. If False, only the slope, the MSE
        and the R2 coefficient are returned.

    psd_method : str (default: 'welch')
        Method used for the estimation of the Power Spectral Density (PSD).
        Valid methods are: ``'welch'``, ``'multitaper'`` or ``'fft'``.

    psd_params : dict or None (default: None)
        If not None, dict with optional parameters (`welch_n_fft`,
        `welch_n_per_seg`, `welch_n_overlap`) to be passed to
        :func:`mne_features.utils.power_spectrum`. If None, default parameters
        are used (see doc for :func:`mne_features.utils.power_spectrum`).

    Returns
    -------
    output : ndarray, shape (n_channels * 4,)
        The four characteristics: intercept, slope, MSE, and R2 per channel.

    Notes
    -----
    Alias of the feature function: **spect_slope**. See [1]_
    and [2]_.

    References
    ----------
    .. [1] Demanuelle C. et al. (2007). Distinguishing low frequency
           oscillations within the 1/f spectral behaviour of electromagnetic
           brain signals. Behavioral and Brain Functions (BBF).

    .. [2] Winkler I. et al. (2011). Automatic Classification of Artifactual
           ICA-Components for Artifact Removal in EEG Signals. Behavioral and
           Brain Functions (BBF).
    """
    n_channels = data.shape[0]
    if psd_params is not None:
        psd_params.update({'psd_method': psd_method})
        psd, freqs = power_spectrum(sfreq, data, **psd_params)
    else:
        psd, freqs = power_spectrum(sfreq, data, psd_method=psd_method)

    # mask limiting to input freq_range
    mask = np.logical_and(freqs >= fmin, freqs <= fmax)

    # freqs and psd selected over input freq_range and expressed in log scale
    freqs, psd = np.log10(freqs[mask]), np.log10(psd[:, mask])

    # linear fit
    lm = LinearRegression()
    fit_info = np.empty((n_channels, 4))
    for idx, power in enumerate(psd):
        lm.fit(freqs.reshape(-1, 1), power)
        fit_info[idx, 0] = lm.intercept_
        fit_info[idx, 1] = lm.coef_
        power_estimate = lm.predict(freqs.reshape(-1, 1))
        fit_info[idx, 2] = mean_squared_error(power, power_estimate)
        fit_info[idx, 3] = explained_variance_score(power, power_estimate)
    if not with_intercept:
        fit_info = fit_info[:, 1:]
    return fit_info.ravel()


def compute_svd_fisher_info(data, tau=2, emb=10):
    """SVD Fisher Information (per channel).

    Parameters
    ----------
    data : ndarray, shape (n_channels, n_times)

    tau : int (default: 2)
        Delay (number of samples).

    emb : int (default: 10)
        Embedding dimension.

    Returns
    -------
    output : ndarray, shape (n_channels,)

    Notes
    -----
    Alias of the feature function: **svd_fisher_info**. See [1]_.

    References
    ----------
    .. [1] Roberts, S. J. et al. (1999). Temporal and spatial complexity
           measures for electroencephalogram based brain-computer interfacing.
           Medical & biological engineering & computing, 37(1), 93-98.
    """
    _, sv, _ = np.linalg.svd(_embed(data, d=emb, tau=tau))
    m = np.sum(sv, axis=-1)
    sv_norm = np.divide(sv, m[:, None])
    aux = np.divide(np.diff(sv_norm, axis=-1) ** 2, sv_norm[:, :-1])
    return np.sum(aux, axis=-1)


def compute_energy_freq_bands(sfreq, data, freq_bands=np.array([0.5, 4., 8.,
                                                                13., 30.,
                                                                100.]),
                              deriv_filt=True):
    """Band energy (per channel).

    Parameters
    ----------
    sfreq : float
        Sampling rate of the data.

    data : ndarray, shape (n_channels, n_times)

    freq_bands : ndarray or dict (default: np.array([.5, 4, 8, 13, 30, 100]))
        The parameter ``freq_bands`` should be either a ndarray with shape
        ``(n_freq_bands + 1,)`` or ``(n_freq_bands, 2)`` or a dict. If ndarray
        with shape ``(n_freq_bands + 1,)``, the entries define **contiguous**
        frequency bands as follows: the i-th frequency band is defined as:
        [freq_bands[i], freq_bands[i + 1]] (0 <= i <= n_freq_bands - 1). If
        ndarray with shape ``(n_freq_bands, 2)``, the rows of ``freq_bands``
        define **non-contiguous** frequency bands. If dict, the keys should be
        strings (names of the frequency bands) and the values, the
        corresponding bands (as ndarray with shape (2,) or list of length 2).
        When ``freq_bands`` is of type dict, the keys are used to generate the
        feature names (only used when features are extracted with
        ``return_as_df=True``). The values of ``freq_bands`` should be between
        0 and sfreq / 2 (the Nyquist frequency) as the function uses the
        one-sided PSD.

    deriv_filt : bool (default: False)
        If True, a derivative filter is applied to the input data before
        filtering (see Notes).

    Returns
    -------
    output : ndarray, shape (n_channels * (n_freqs - 1),)

    Notes
    -----
    Alias of the feature function: **energy_freq_bands**. See [1]_.

    References
    ----------
    .. [1] Kharbouch, A. et al. (2011). An algorithm for seizure onset
           detection using intracranial EEG. Epilepsy & Behavior, 22, S29-S35.
    """
    n_channels = data.shape[0]
    if isinstance(freq_bands, dict):
        _freq_bands = np.asarray([freq_bands[n] for n in freq_bands])
    else:
        _freq_bands = np.asarray(freq_bands)
    fb = _freq_bands_helper(sfreq, _freq_bands)
    n_freq_bands = fb.shape[0]
    band_energy = np.empty((n_channels, n_freq_bands))
    if deriv_filt:
        _data = convolve1d(data, [1., 0., -1.], axis=-1, mode='nearest')
    else:
        _data = data
    for j in range(n_freq_bands):
        filtered_data = _filt(sfreq, _data, fb[j, :])
        band_energy[:, j] = np.sum(filtered_data ** 2, axis=-1)
    return band_energy.ravel()


<<<<<<< HEAD
def compute_spect_edge_freq(sfreq, data, ref_freq=None, edge=None,
                            psd_method='welch', psd_params=None):
=======
def _compute_energy_fb_feat_names(data, freq_bands, deriv_filt):
    """Utility function to create feature names compatible with the output of
    :func:`mne_features.univariate.compute_energy_freq_bands`."""
    n_channels = data.shape[0]
    if isinstance(freq_bands, dict):
        n_freq_bands = len(freq_bands)
        _band_names = [str(n) for n in freq_bands]
    else:
        n_freq_bands = (freq_bands.shape[0] - 1 if freq_bands.ndim == 1
                        else freq_bands.shape[0])
        _band_names = ['band' + str(j) for j in range(n_freq_bands)]
    return ['ch%s_%s' % (ch, _band_names[i]) for ch in range(n_channels) for
            i in range(n_freq_bands)]


compute_energy_freq_bands.get_feature_names = _compute_energy_fb_feat_names


def compute_spect_edge_freq(sfreq, data, ref_freq=None, edge=None):
>>>>>>> 911d868d
    """Spectal Edge Frequency (per channel).

    Parameters
    ----------
    sfreq : float
        Sampling rate of the data.

    data : ndarray, shape (n_channels, n_times)

    ref_freq : float or None (default: None)
        If not None, reference frequency for the computation of the spectral
        edge frequency. If None, `ref_freq = sfreq / 2` is used.

    edge : list of float or None (default: None)
        If not None, the values of `edge` are assumed to be positive and will
        be normalized to values between 0 and 1. Each entry of `edge`
        corresponds to a percentage. The spectral edge frequency will be
        computed for each different value in `edge`. If None, `edge = [0.5]`
        is used.

    psd_method : str (default: 'welch')
        Method used for the estimation of the Power Spectral Density (PSD).
        Valid methods are: ``'welch'``, ``'multitaper'`` or ``'fft'``.

    psd_params : dict or None (default: None)
        If not None, dict with optional parameters (`welch_n_fft`,
        `welch_n_per_seg`, `welch_n_overlap`) to be passed to
        :func:`mne_features.utils.power_spectrum`. If None, default parameters
        are used (see doc for :func:`mne_features.utils.power_spectrum`).

    Returns
    -------
    output : ndarray, shape (n_channels * n_edge,)
        With: `n_edge = 1` if `edge` is None or `n_edge = len(edge)` otherwise.

    Notes
    -----
    Alias of the feature function: **spect_edge_freq**. See [1]_.

    References
    ----------
    .. [1] Mormann, F. et al. (2006). Seizure prediction: the long and winding
           road. Brain, 130(2), 314-333.
    """
    if ref_freq is None:
        _ref_freq = sfreq / 2
    else:
        _ref_freq = float(ref_freq)
    if edge is None:
        _edge = [0.5]
    else:
        _edge = [e / 100. for e in edge]
    n_edge = len(_edge)
    n_channels, n_times = data.shape
    spect_edge_freq = np.empty((n_channels, n_edge))
    if psd_params is not None:
        psd_params.update({'psd_method': psd_method})
        psd, freqs = power_spectrum(sfreq, data, **psd_params)
    else:
        psd, freqs = power_spectrum(sfreq, data, psd_method=psd_method)
    out = np.cumsum(psd, 1)
    for i, p in enumerate(_edge):
        idx_ref = np.where(freqs >= _ref_freq)[0][0]
        ref_pow = np.sum(psd[:, :(idx_ref + 1)], axis=-1)
        for j in range(n_channels):
            idx = np.where(out[j, :] >= p * ref_pow[j])[0]
            if idx.size > 0:
                spect_edge_freq[j, i] = freqs[idx[0]]
            else:
                spect_edge_freq[j, i] = -1
    return spect_edge_freq.ravel()


def compute_wavelet_coef_energy(data, wavelet_name='db4'):
    """Energy of Wavelet decomposition coefficients (per channel).

    Parameters
    ----------
    data : ndarray, shape (n_channels, n_times)

    wavelet_name : str (default: db4)
        Wavelet name (to be used with ``pywt.Wavelet``). The full list of
        Wavelet names are given by: ``[name for family in pywt.families() for
        name in pywt.wavelist(family)]``.

    Returns
    -------
    output : ndarray, shape (n_channels * levdec,)
        The decomposition level (``levdec``) used for the DWT is either 6 or
        the maximum useful decomposition level (given the number of time points
        in the data and chosen wavelet ; see ``pywt.dwt_max_level``).

    Notes
    -----
    Alias of the feature function: **wavelet_coef_energy**. See [1]_.

    References
    ----------
    .. [1] Teixeira, C. A. et al. (2011). EPILAB: A software package for
           studies on the prediction of epileptic seizures. Journal of
           Neuroscience Methods, 200(2), 257-271.
    """
    n_channels, n_times = data.shape
    coefs = _wavelet_coefs(data, wavelet_name)
    levdec = len(coefs) - 1
    wavelet_energy = np.zeros((n_channels, levdec))
    for j in range(n_channels):
        for l in range(levdec):
            wavelet_energy[j, l] = np.sum(coefs[levdec - l][j, :] ** 2)
    return wavelet_energy.ravel()


@nb.jit([nb.float64[:, :](nb.float64[:, :]),
         nb.float32[:, :](nb.float32[:, :])], nopython=True)
def _tk_energy(data):
    """Teager-Kaiser Energy.

    Utility function for :func:`compute_taeger_kaiser_energy`.

    Parameters
    ----------
    data : ndarray, shape (n_channels, n_times)

    Returns
    -------
    output : ndarray, shape (n_channels, n_times - 2)
    """
    n_channels, n_times = data.shape
    tke = np.empty((n_channels, n_times - 2), dtype=data.dtype)
    for j in range(n_channels):
        for i in range(1, n_times - 1):
            tke[j, i - 1] = data[j, i] ** 2 - data[j, i - 1] * data[j, i + 1]
    return tke


def compute_teager_kaiser_energy(data, wavelet_name='db4'):
    """Compute the Teager-Kaiser energy.

    Parameters
    ----------
    data : ndarray, shape (n_channels, n_times)

    wavelet_name : str (default: 'db4')
        Wavelet name (to be used with ``pywt.Wavelet``). The full list of
        Wavelet names are given by: ``[name for family in pywt.families() for
        name in pywt.wavelist(family)]``.

    Returns
    -------
    output : ndarray, shape (n_channels * (levdec + 1) * 2,)

    Notes
    -----
    Alias of the feature function: **teager_kaiser_energy**. See [1]_.

    References
    ----------
    .. [1] Badani, S. et al. (2017). Detection of epilepsy based on discrete
           wavelet transform and Teager-Kaiser energy operator. In Calcutta
           Conference (CALCON). 2017 IEEE (pp. 164-167).
    """
    n_channels, n_times = data.shape
    coefs = _wavelet_coefs(data, wavelet_name)
    levdec = len(coefs) - 1
    tke = np.empty((n_channels, levdec + 1, 2))
    for l in range(levdec + 1):
        tk_energy = _tk_energy(coefs[l])
        tke[:, l, 0] = np.mean(tk_energy, axis=-1)
        tke[:, l, 1] = np.std(tk_energy, ddof=1, axis=-1)
    return tke.ravel()<|MERGE_RESOLUTION|>--- conflicted
+++ resolved
@@ -657,10 +657,6 @@
             return band_ratios.ravel()
 
 
-<<<<<<< HEAD
-def compute_hjorth_mobility_spect(sfreq, data, normalize=False,
-                                  psd_method='welch', psd_params=None):
-=======
 def _compute_pow_freq_bands_feat_names(data, freq_bands, normalize, ratios):
     """Utility function to create feature names compatible with the output
     of :func:`compute_pow_freq_bands`."""
@@ -688,8 +684,8 @@
 compute_pow_freq_bands.get_feature_names = _compute_pow_freq_bands_feat_names
 
 
-def compute_hjorth_mobility_spect(sfreq, data, normalize=False):
->>>>>>> 911d868d
+def compute_hjorth_mobility_spect(sfreq, data, normalize=False,
+                                  psd_method='welch', psd_params=None):
     """Hjorth mobility (per channel).
 
     Hjorth mobility parameter computed from the Power Spectrum of the data.
@@ -1299,10 +1295,6 @@
     return band_energy.ravel()
 
 
-<<<<<<< HEAD
-def compute_spect_edge_freq(sfreq, data, ref_freq=None, edge=None,
-                            psd_method='welch', psd_params=None):
-=======
 def _compute_energy_fb_feat_names(data, freq_bands, deriv_filt):
     """Utility function to create feature names compatible with the output of
     :func:`mne_features.univariate.compute_energy_freq_bands`."""
@@ -1321,8 +1313,8 @@
 compute_energy_freq_bands.get_feature_names = _compute_energy_fb_feat_names
 
 
-def compute_spect_edge_freq(sfreq, data, ref_freq=None, edge=None):
->>>>>>> 911d868d
+def compute_spect_edge_freq(sfreq, data, ref_freq=None, edge=None,
+                            psd_method='welch', psd_params=None):
     """Spectal Edge Frequency (per channel).
 
     Parameters
